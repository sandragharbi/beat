import os
import time

import pymc3 as pm

from pymc3 import Metropolis

from pyrocko import gf, util, model
from pyrocko.guts import Object, load

import numpy as num
import theano.tensor as tt
from theano import config as tconfig
from theano import shared

from beat import theanof, heart, utility, atmcmc, inputf, backend
from beat import covariance as cov

import logging

logger = logging.getLogger('models')


class Problem(Object):

    event = None
    model = None
    _seis_like_name = 'seis_like'
    _seismic_flag = False

    _geo_like_name = 'geo_like'
    _geodetic_flag = False

    _like_name = 'like'

    def __init__(self, pc):

        logger.info('Analysing problem ...')
        logger.info('---------------------\n')

        if 'seismic' in pc.datasets:
            self._seismic_flag = True

        if 'geodetic' in pc.datasets:
            self._geodetic_flag = True

    def update_target_weights(self, mtrace, method='meannorm'):
        '''
        Update target weights after initial stage based on distribution of
        misfits per target.
        Input: MultiTrace Object.
        '''
        logger.info('Updating data weights ...')

        if self._seismic_flag:
            seis_likelihoods = mtrace.get_values(self._seis_like_name)

            if method == 'meannorm':
                seis_mean_target = num.mean(seis_likelihoods, axis=0)
                Ws = num.diag(1. / num.abs(seis_mean_target))
            elif method == 'covariance':
                seis_cov = num.cov(seis_likelihoods, bias=False, rowvar=0)
                Ws = num.linalg.inv(seis_cov)

            self.seis_llk_weights.set_value(Ws)

        if self._geodetic_flag:
            geo_likelihoods = mtrace.get_values(self._geo_like_name)

            if method == 'meannorm':
                geo_mean_target = num.mean(geo_likelihoods, axis=0)
                Wg = num.diag(1. / num.abs(geo_mean_target))

            elif method == 'covariance':
                geo_cov = num.cov(geo_likelihoods, bias=False, rowvar=0)
                Wg = num.linalg.inv(geo_cov)

            self.geo_llk_weights.set_value(Wg)

    def init_sampler(self):
        '''
        Initialise the Sampling algorithm as defined in the configuration file.
        '''
        sc = self.config.sampler_config

        if self.model is None:
            Exception('Model has to be built before initialising the sampler.')

        with self.model:
            if sc.name == 'Metropolis':
                logger.info(
                    '... Initiate Metropolis ... \n'
                    'proposal_distribution %s, tune_interval=%i\n' % (
                    sc.parameters.proposal_dist, sc.parameters.tune_interval))

                t1 = time.time()
                step = Metropolis(
                    n_steps=sc.parameters.n_steps,
                    tune_interval=sc.parameters.tune_interval,
                    proposal_dist=choose_proposal(sc.parameters.proposal_dist))
                t2 = time.time()
                logger.info('Compilation time: %f' % (t2 - t1))

            elif sc.name == 'ATMCMC':
                logger.info(
                    '... Initiate Adaptive Transitional Metropolis ... \n'
                    ' n_chains=%i, tune_interval=%i\n' % (
                        sc.parameters.n_chains, sc.parameters.tune_interval))

                t1 = time.time()
                step = atmcmc.ATMCMC(
                    n_chains=sc.parameters.n_chains,
                    tune_interval=sc.parameters.tune_interval,
                    coef_variation=sc.parameters.coef_variation,
                    data_weighting=sc.parameters.data_weighting,
                    likelihood_name=self._like_name)
                t2 = time.time()
                logger.info('Compilation time: %f' % (t2 - t1))

        if self._seismic_flag:
            self.engine.close_cashed_stores()

        return step


class GeometryOptimizer(Problem):
    '''
    Defines the model setup to solve the non-linear fault geometry and
    returns the model object.

    Input: :py:class: 'BEATconfig'
    '''
    def __init__(self, config):
        logger.info('... Initialising Geometry Optimizer ... \n')

        self.outfolder = os.path.join(config.project_dir, 'geometry')
        util.ensuredir(self.outfolder)

        pc = config.problem_config

        super(GeometryOptimizer, self).__init__(pc)

        # Load event
        if config.event is None:
            if self._seismic_flag:
                self.event = model.load_one_event(
                    os.path.join(
                        config.seismic_config.datadir, 'event.txt'))
            else:
                logger.warn('Found no event information!')
        else:
            self.event = config.event

        # Init sources
        self.sources = []
        for i in range(pc.n_faults):
            if self.event:
                source = heart.RectangularSource.from_pyrocko_event(self.event)
                # hardcoded inversion for hypocentral time
                source.stf.anchor = -1.
            else:
                source = heart.RectangularSource()

            self.sources.append(source)

        dsources = utility.transform_sources(self.sources, pc.datasets)

        if self._seismic_flag:
            logger.info('Setting up seismic structure ...\n')
            sc = config.seismic_config
            self.engine = gf.LocalEngine(
                store_superdirs=[sc.gf_config.store_superdir])

            stations = inputf.load_and_blacklist_stations(
                sc.datadir, blacklist=sc.blacklist)

            self.stations = utility.weed_stations(
                stations, self.event, distances=sc.distances)

            self.data_traces = inputf.load_data_traces(
                datadir=sc.datadir,
                stations=self.stations,
                channels=sc.channels)

            target_deltat = 1. / sc.gf_config.sample_rate

            if self.data_traces[0].deltat != target_deltat:
                utility.downsample_traces(
                    self.data_traces, deltat=target_deltat)

            self.stargets = heart.init_targets(
                self.stations,
                channels=sc.channels,
                sample_rate=sc.gf_config.sample_rate,
                crust_inds=[0],  # always reference model
                interpolation='multilinear')

            self.ns_t = len(self.stargets)
            logger.info('Number of seismic datasets: %i ' % self.ns_t)

            logger.info('Getting seismic data-covariances ...\n')
            cov_ds_seismic = cov.get_seismic_data_covariances(
                data_traces=self.data_traces,
                filterer=sc.filterer,
                sample_rate=sc.gf_config.sample_rate,
                arrival_taper=sc.arrival_taper,
                engine=self.engine,
                event=self.event,
                targets=self.stargets)

            self.sweights = []
            for s_t in range(self.ns_t):
                self.stargets[s_t].covariance.data = cov_ds_seismic[s_t]
                icov = self.stargets[s_t].covariance.get_inverse()
                self.sweights.append(shared(icov))

            # Initial target weights adding up to 1
            self.seis_llk_weights = shared(num.eye(self.ns_t) * \
                (1. / self.ns_t))

            # syntetics generation
            logger.info('Initialising synthetics functions ... \n')
            self.get_seis_synths = theanof.SeisSynthesizer(
                engine=self.engine,
                sources=dsources['seismic'],
                targets=self.stargets,
                event=self.event,
                arrival_taper=sc.arrival_taper,
                filterer=sc.filterer)

            self.chop_traces = theanof.SeisDataChopper(
                sample_rate=sc.gf_config.sample_rate,
                traces=self.data_traces,
                arrival_taper=sc.arrival_taper,
                filterer=sc.filterer)

        if self._geodetic_flag:
            logger.info('Setting up geodetic structure ...\n')
            gc = config.geodetic_config

            self.gtargets = inputf.load_SAR_data(gc.datadir, gc.tracks)

            self.ng_t = len(self.gtargets)
            logger.info('Number of geodetic datasets: %i ' % self.ng_t)

            # geodetic data
            _disp_list = [self.gtargets[i].displacement
                 for i in range(self.ng_t)]
            _lons_list = [self.gtargets[i].lons for i in range(self.ng_t)]
            _lats_list = [self.gtargets[i].lats for i in range(self.ng_t)]
            _odws_list = [self.gtargets[i].odw for i in range(self.ng_t)]
            _lv_list = [self.gtargets[i].update_los_vector()
                            for i in range(self.ng_t)]

            self.gweights = []
            for g_t in range(self.ng_t):
                icov = self.gtargets[g_t].covariance.get_inverse()
                self.gweights.append(shared(icov))

            # Initial target weights adding up to 1
            self.geo_llk_weights = shared(num.eye(self.ng_t) * \
                (1. / self.ng_t))

            # merge geodetic data to call pscmp only once each forward model
            ordering = utility.ListArrayOrdering(_disp_list, intype='numpy')
            self.Bij = utility.ListToArrayBijection(ordering, _disp_list)

            odws = self.Bij.fmap(_odws_list)
            lons = self.Bij.fmap(_lons_list)
            lats = self.Bij.fmap(_lats_list)

            logger.info('Number of geodetic data points: %i ' % lats.shape[0])

            self.wdata = shared(self.Bij.fmap(_disp_list) * odws)
            self.lv = shared(self.Bij.f3map(_lv_list))
            self.odws = shared(odws)

            # syntetics generation
            logger.info('Initialising synthetics functions ... \n')
            self.get_geo_synths = theanof.GeoLayerSynthesizerStatic(
                lats=lats,
                lons=lons,
                store_superdir=gc.gf_config.store_superdir,
                crust_ind=0,    # always reference model
                sources=dsources['geodetic'])

        self.config = config

    def __getstate__(self):
        outstate = tuple(self.config, self.sources)

        if self._seismic_flag:
            outstate = outstate + (
                self.seis_llk_weights,
                self.sweights,
                self.stargets,
                self.stations,
                self.engine)

        if self.geodetic_flag:
            outstate = outstate + (
                self.geo_llk_weights,
                self.gweights,
                self.gtargets)

        return outstate

    def __setstate__(self, state):
        if self._seismic_flag and self._geodetic_flag:
            self.config, self.sources,
            self.seis_llk_weights,
            self.sweights,
            self.stargets,
            self.stations,
            self.engine,
            self.geo_llk_weights,
            self.gweights,
            self.gtargets = state

        elif self._seismic_flag and not self._geodetic_flag:
            self.config, self.sources,
            self.seis_llk_weights,
            self.sweights,
            self.stargets,
            self.stations,
            self.engine = state

        if not self._seismic_flag and self._geodetic_flag:
            self.config, self.sources,
            self.geo_llk_weights,
            self.gweights,
            self.gtargets = state

    def built_model(self):
        logger.info('... Building model ...\n')

        with pm.Model() as self.model:

            logger.info('Optimization for %i sources', len(self.sources))

            input_rvs = []
            for param in self.config.problem_config.bounds:
                input_rvs.append(pm.Uniform(param.name,
                                       shape=param.dimension,
                                       lower=param.lower,
                                       upper=param.upper,
                                       testval=param.testvalue,
                                       transform=None))

            total_llk = tt.zeros((1), tconfig.floatX)

            if self._seismic_flag:
                self.seis_input_rvs = utility.weed_input_rvs(
                    input_rvs, dataset='seismic')
                # seis
                seis_names = [param.name for param in self.seis_input_rvs]
                logger.info(
                    'Teleseismic optimization on: \n '
                    ' %s' % ', '.join(seis_names))

                t2 = time.time()
                synths, tmins = self.get_seis_synths(*self.seis_input_rvs)
                t3 = time.time()
                logger.info(
                    'Teleseismic forward model on test model takes: %f' % \
                        (t3 - t2))

                data_trcs = self.chop_traces(tmins)

                seis_res = data_trcs - synths

                logpts_s = tt.zeros((self.ns_t), tconfig.floatX)

                for k in range(self.ns_t):
                    ssz = seis_res[k, :].shape[0]
                    sfactor = ssz * tt.log(2 * num.pi) + \
                                  self.stargets[k].covariance.log_determinant
                    logpts_s = tt.set_subtensor(logpts_s[k:k + 1],
                        (-0.5) * (sfactor + seis_res[k, :].dot(
                              self.sweights[k]).dot(seis_res[k, :].T)))

                seis_llk = pm.Deterministic(self._seis_like_name, logpts_s)

                total_llk = total_llk + \
                    seis_llk.T.dot(self.seis_llk_weights).sum() / self.ns_t

            if self._geodetic_flag:
                self.geo_input_rvs = utility.weed_input_rvs(
                    input_rvs, dataset='geodetic')

                ## calc residuals
                # geo
                geo_names = [param.name for param in self.geo_input_rvs]
                logger.info(
                    'Geodetic optimization on: \n '
                    '%s' % ', '.join(geo_names))

                t0 = time.time()
                disp = self.get_geo_synths(*self.geo_input_rvs)
                t1 = time.time()
                logger.info(
                    'Geodetic forward model on test model takes: %f' % \
                        (t1 - t0))

                los = (disp[:, 0] * self.lv[:, 0] + \
                       disp[:, 1] * self.lv[:, 1] + \
                       disp[:, 2] * self.lv[:, 2]) * self.odws
                geo_res = self.Bij.srmap(
                    tt.cast((self.wdata - los), tconfig.floatX))

                logpts_g = tt.zeros((self.ng_t), tconfig.floatX)

                for l in range(self.ng_t):
                    gsz = geo_res[l].shape[0]
                    gfactor = gsz * tt.log(2 * num.pi) + \
                                  self.gtargets[l].covariance.log_determinant
                    logpts_g = tt.set_subtensor(logpts_g[l:l + 1],
                         (-0.5) * (gfactor + geo_res[l].dot(
                              self.gweights[l]).dot(geo_res[l].T)))

                geo_llk = pm.Deterministic(self._geo_like_name, logpts_g)

                total_llk = total_llk + \
                    geo_llk.T.dot(self.geo_llk_weights).sum() / self.ng_t

            like = pm.Deterministic(
                self._like_name, total_llk)

            llk = pm.Potential(self._like_name, like)
            logger.info('Model building was successful!')

    def update_weights(self, point, n_jobs=1, plot=False):
        '''
        Calculate and update model prediction uncertainty covariances
        due to uncertainty in the velocity model with respect to one point
        in the solution space.
        Input: Point dictionary from pymc3
        '''
        # update sources
        point = utility.adjust_point_units(point)

        if self._seismic_flag:
            point['time'] += self.event.time
        source_points = utility.split_point(point)

        for i, source in enumerate(self.sources):
            source.update(**source_points[i])

        dsources = utility.transform_sources(
            self.sources, self.config.problem_config.datasets)

        # seismic
<<<<<<< HEAD
        for j, channel in enumerate(self.config.channels):
            for i, station in enumerate(self.stations):
                crust_targets = heart.init_targets(
                              stations=[station],
                              channels=channel,
                              sample_rate=self.config.sample_rate,
                              crust_inds=self.config.crust_inds)

                cov_velocity_model = cov.get_seis_cov_velocity_models(
                             engine=self.engine,
                             sources=seismic_sources,
                             targets=crust_targets,
                             arrival_taper=self.config.arrival_taper,
                             filterer=self.config.filterer,
                             plot=plot, n_jobs=n_jobs)
=======
        if self._seismic_flag:
            sc = self.config.seismic_config

            for j, channel in enumerate(sc.channels):
                for i, station in enumerate(self.stations):
                    logger.info('Station %s ' % station.station)
                    crust_targets = heart.init_targets(
                         stations=[station],
                         channels=channel,
                         sample_rate=sc.gf_config.sample_rate,
                         crust_inds=sc.gf_config.crust_inds)

                    cov_velocity_model = cov.get_seis_cov_velocity_models(
                         engine=self.engine,
                         sources=dsources['seismic'],
                         targets=crust_targets,
                         arrival_taper=sc.arrival_taper,
                         filterer=sc.filterer,
                         plot=plot, n_jobs=n_jobs)
>>>>>>> eadb34f3

                self.engine.close_cashed_stores()

                index = j * len(self.stations) + i

                self.stargets[index].covariance.pred_v = cov_velocity_model
                icov = self.stargets[index].covariance.get_inverse()
                self.sweights[index].set_value(icov)

        # geodetic
        if self._geodetic_flag:
            gc = self.config.geodetic_config

            for i, gtarget in enumerate(self.gtargets):
                gtarget.covariance.pred_v = cov.get_geo_cov_velocity_models(
                     store_superdir=gc.gf_config.store_superdir,
                     crust_inds=gc.gf_config.crust_inds,
                     dataset=gtarget,
                     sources=dsources['geodetic'])

            icov = gtarget.covariance.get_inverse()
            self.gweights[i].set_value(icov)

    def get_synthetics(self, point):
        '''
        Get synthetics for given point in solution space.
        '''
        point = utility.adjust_point_units(point)

        d = dict()

        if self._seismic_flag:
            point['time'] += self.event.time

        source_points = utility.split_point(point)

        for i, source in enumerate(self.sources):
            source.update(**source_points[i])

        dsources = utility.transform_sources(
            self.sources, self.config.problem_config.datasets)

        # seismic
        if self._seismic_flag:
            sc = self.config.seismic_config
            seis_synths, _ = heart.seis_synthetics(
                engine=self.engine,
                sources=dsources['seismic'],
                targets=self.stargets,
                arrival_taper=sc.arrival_taper,
                filterer=sc.filterer, outmode='traces')

            d['seismic'] = seis_synths

        # geodetic
        if self._geodetic_flag:
            gc = self.config.geodetic_config

            crust_inds = [0]

            geo_synths = []
            for crust_ind in crust_inds:
                for gtarget in self.gtargets:
                    disp = heart.geo_layer_synthetics(
                        gc.gf_config.store_superdir,
                        crust_ind,
                        lons=gtarget.lons,
                        lats=gtarget.lats,
                        sources=dsources['geodetic'])
                    geo_synths.append((
                        disp[:, 0] * gtarget.los_vector[:, 0] + \
                        disp[:, 1] * gtarget.los_vector[:, 1] + \
                        disp[:, 2] * gtarget.los_vector[:, 2]) * gtarget.odw)

            d['geodetic'] = geo_synths

        return d


def sample(step, problem):
        '''
        Sample solution space with the previously initalised algorithm.

        Inputs:
        step - Object from init_sampler
        problem - Object with characteristics of problem to solve
        '''

        sc = problem.config.sampler_config.parameters

        logger.info('... Starting ATMIP ...\n')
        atmcmc.ATMIP_sample(
            sc.n_steps,
            step=step,
            progressbar=True,
            model=problem.model,
            n_jobs=sc.n_jobs,
            stage=sc.stage,
            update=problem,
            trace=problem.outfolder,
            rm_flag=sc.rm_flag)


def choose_proposal(proposal_dist):
    '''
    Initialises and selects proposal distribution.
    Returns:
    Function
    '''

    if proposal_dist == 'Cauchy':
        distribution = pm.CauchyProposal

    elif proposal_dist == 'Poisson':
        distribution = pm.PoissonProposal

    elif proposal_dist == 'Normal':
        distribution = pm.NormalProposal

    elif proposal_dist == 'Laplace':
        distribution = pm.LaplaceProposal

    elif proposal_dist == 'MultivariateNormal':
        distribution = pm.MultivariateNormalProposal

    return distribution


def load_model(project_dir, mode):
    '''
    Load config from project directory and return model.
    '''
    config_file_name = 'config_' + mode + '.yaml'

    config_fn = os.path.join(project_dir, config_file_name)
    config = load(filename=config_fn)

    pc = config.problem_config

    if pc.mode == 'geometry':
        problem = GeometryOptimizer(config)
    else:
        logger.error('Modeling problem %s not supported' % pc.mode)
        Exception('Model not supported')

    problem.built_model()
    return problem


def load_stage(project_dir, stage_number, mode):
    '''
    Load stage results from ATMIP sampling.s
    '''

    problem = load_model(project_dir)
    params = utility.load_atmip_params(project_dir, stage_number, mode)
    tracepath = os.path.join(project_dir, mode, 'stage_%i' % stage_number)
    mtrace = backend.load(tracepath, model=problem.model)
    return problem, params, mtrace<|MERGE_RESOLUTION|>--- conflicted
+++ resolved
@@ -441,6 +441,7 @@
 
         if self._seismic_flag:
             point['time'] += self.event.time
+
         source_points = utility.split_point(point)
 
         for i, source in enumerate(self.sources):
@@ -450,23 +451,6 @@
             self.sources, self.config.problem_config.datasets)
 
         # seismic
-<<<<<<< HEAD
-        for j, channel in enumerate(self.config.channels):
-            for i, station in enumerate(self.stations):
-                crust_targets = heart.init_targets(
-                              stations=[station],
-                              channels=channel,
-                              sample_rate=self.config.sample_rate,
-                              crust_inds=self.config.crust_inds)
-
-                cov_velocity_model = cov.get_seis_cov_velocity_models(
-                             engine=self.engine,
-                             sources=seismic_sources,
-                             targets=crust_targets,
-                             arrival_taper=self.config.arrival_taper,
-                             filterer=self.config.filterer,
-                             plot=plot, n_jobs=n_jobs)
-=======
         if self._seismic_flag:
             sc = self.config.seismic_config
 
@@ -486,7 +470,6 @@
                          arrival_taper=sc.arrival_taper,
                          filterer=sc.filterer,
                          plot=plot, n_jobs=n_jobs)
->>>>>>> eadb34f3
 
                 self.engine.close_cashed_stores()
 
