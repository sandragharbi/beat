import logging
import os
import re
import collections
import copy
import cPickle as pickle

from pyrocko import util, orthodrome, catalog
<<<<<<< HEAD
from pyrocko.cake import m2d, LayeredModel, read_nd_model_str
=======
from pyrocko.cake import m2d
from pyrocko.gf.seismosizer import RectangularSource
>>>>>>> 7a7e9b46

import numpy as num

from pyproj import Proj


logger = logging.getLogger('utility')

DataMap = collections.namedtuple('DataMap', 'list_ind, slc, shp, dtype')

kmtypes = set(['east_shift', 'north_shift', 'length', 'width', 'depth'])

seconds_str = '00:00:00'

sphr = 3600.
hrpd = 24.

km = 1000.


class ListArrayOrdering(object):
    """
    An ordering for a list to an array space. Takes also non theano.tensors.
    Modified from pymc3 blocking.

    Parameters
    ----------
    list_arrays : list
        :class:`numpy.ndarray` or :class:`theano.tensor.Tensor`
    intype : str
        defining the input type 'tensor' or 'numpy'
    """

    def __init__(self, list_arrays, intype='numpy'):
        self.vmap = []
        dim = 0

        count = 0
        for array in list_arrays:
            if intype == 'tensor':
                array = array.tag.test_value
            elif intype == 'numpy':
                pass

            slc = slice(dim, dim + array.size)
            self.vmap.append(DataMap(
                count, slc, array.shape, array.dtype))
            dim += array.size
            count += 1

        self.dimensions = dim


class ListToArrayBijection(object):
    """
    A mapping between a List of arrays and an array space

    Parameters
    ----------
    ordering : :class:`ListArrayOrdering`
    list_arrays : list
        of :class:`numpy.ndarray`
    """

    def __init__(self, ordering, list_arrays):
        self.ordering = ordering
        self.list_arrays = list_arrays

    def fmap(self, list_arrays):
        """
        Maps values from List space to array space

        Parameters
        ----------
        list_arrays : list
            of :class:`numpy.ndarray`

        Returns
        -------
        array : :class:`numpy.ndarray`
            single array comprising all the input arrays
        """

        array = num.empty(self.ordering.dimensions)
        for list_ind, slc, _, _ in self.ordering.vmap:
            array[slc] = list_arrays[list_ind].ravel()
        return array

    def f3map(self, list_arrays):
        """
        Maps values from List space to array space with 3 columns

        Parameters
        ----------
        list_arrays : list
            of :class:`numpy.ndarray` with size: n x 3

        Returns
        -------
        array : :class:`numpy.ndarray`
            single array comprising all the input arrays
        """

        array = num.empty((self.ordering.dimensions, 3))
        for list_ind, slc, _, _ in self.ordering.vmap:
            array[slc, :] = list_arrays[list_ind]
        return array

    def rmap(self, array):
        """
        Maps value from array space to List space
        Inverse operation of fmap.

        Parameters
        ----------
        array : :class:`numpy.ndarray`

        Returns
        -------
        a_list : list
            of :class:`numpy.ndarray`
        """

        a_list = copy.copy(self.list_arrays)

        for list_ind, slc, shp, dtype in self.ordering.vmap:
            a_list[list_ind] = num.atleast_1d(
                                        array)[slc].reshape(shp).astype(dtype)

        return a_list

    def srmap(self, tarray):
        """
        Maps value from symbolic variable array space to List space

        Parameters
        ----------
        tarray : :class:`theano.tensor.Tensor`

        Returns
        -------
        a_list : list
            of :class:`theano.tensor.Tensor`
        """

        a_list = copy.copy(self.list_arrays)

        for list_ind, slc, shp, dtype in self.ordering.vmap:
            a_list[list_ind] = tarray[slc].reshape(shp).astype(dtype.name)

        return a_list


def weed_input_rvs(input_rvs, mode, dataset):
    """
    Throw out random variables (RV)s from input list that are not included by
    the respective synthetics generating functions.

    Parameters
    ----------
    input_rvs : dict
        of :class:`pymc3.Distribution`
    mode : str
        'geometry', 'static, 'kinematic' determining the discarded RVs
    dataset : str
        'seismic' or 'geodetic' determining the discarded RVs

    Returns
    -------
    weeded_input_rvs : dict
        of :class:`pymc3.Distribution`
    """

    weeded_input_rvs = copy.copy(input_rvs)

    if mode == 'geometry':
        if dataset == 'geodetic':
            tobeweeded = ['time', 'duration']
        elif dataset == 'seismic':
            tobeweeded = ['opening']

    else:
        tobeweeded = []

    for weed in tobeweeded:
        if weed in weeded_input_rvs.keys():
            weeded_input_rvs.pop(weed)

    return weeded_input_rvs


def apply_station_blacklist(stations, blacklist):
    """
    Weed stations listed in the blacklist.
    Modifies input list!

    Parameters
    ----------
    stations : list
        :class:`pyrocko.model.Station`
    blacklist : list
        strings of station names

    Returns
    -------
    stations : list of :class:`pyrocko.model.Station`
    """

    station_names = [station.station for station in stations]

    indexes = []
    for burian in blacklist:
        try:
            indexes.append(station_names.index(burian))
        except ValueError:
            logger.info('Station %s in blacklist is not in stations.' % burian)

    if len(indexes) > 0:
        indexes.sort(reverse=True)

        for ind in indexes:
            stations.pop(ind)

    return stations


def weed_data_traces(data_traces, stations):
    """
    Throw out data traces belonging to stations that are not in the
    stations list.

    Parameters
    ----------
    data_traces : list
        of :class:`pyrocko.trace.Trace`
    stations : list
        of :class:`pyrocko.model.Station`

    Returns
    -------
    weeded_data_traces : list
        of :class:`pyrocko.trace.Trace`
    """

    station_names = [station.station for station in stations]

    weeded_data_traces = []

    for tr in data_traces:
        if tr.station in station_names:
            weeded_data_traces.append(tr.copy())

    return weeded_data_traces


def downsample_traces(data_traces, deltat=None):
    """
    Downsample data_traces to given sampling interval 'deltat'.
    Modifies input :class:`pyrocko.trace.Trace` Objects!

    Parameters
    ----------
    data_traces : list
        of :class:`pyrocko.trace.Trace`
    deltat : sampling interval [s] to which traces should be downsampled
    """

    for tr in data_traces:
        if deltat is not None:
            try:
                tr.downsample_to(deltat, snap=True, allow_upsample_max=5)
            except util.UnavailableDecimation, e:
                print('Cannot downsample %s.%s.%s.%s: %s' % (
                                                            tr.nslc_id + (e,)))
                continue


def weed_stations(stations, event, distances=(30., 90.)):
    """
    Weed stations, that are not within the given distance range(min, max) to
    a reference event.

    Parameters
    ----------
    stations : list
        of :class:`pyrocko.model.Station`
    event
        :class:`pyrocko.model.Event`
    distances : tuple
        of minimum and maximum distance [deg] for station-event pairs

    Returns
    -------
    weeded_stations : list
        of :class:`pyrocko.model.Station`
    """

    weeded_stations = []
    for station in stations:
        distance = orthodrome.distance_accurate50m(event, station) * m2d

        if distance >= distances[0] and distance <= distances[1]:
            weeded_stations.append(station)

    return weeded_stations


def transform_sources(sources, datasets):
    """
    Transforms a list of :py:class:`heart.RectangularSource` to a dictionary of
    sources :py:class:`pscmp.PsCmpRectangularSource` for geodetic data and
    :py:class:`pyrocko.gf.seismosizer.RectangularSource` for seismic data.

    Parameters
    ----------
    sources : list
        :class:`heart.RectangularSource`
    datasets : list
        of strings with the datasets to be included 'geodetic' or 'seismic'

    Returns
    -------
    d : dict
        of transformed sources with datasets as keys
    """

    d = dict()

    for dataset in datasets:
        sub_sources = []

        for source in sources:
            sub_sources.append(source.patches(1, 1, dataset))

        # concatenate list of lists to single list
        transformed_sources = []
        map(transformed_sources.extend, sub_sources)

        d[dataset] = transformed_sources

    return d


def adjust_point_units(point):
    """
    Transform variables with [km] units to [m]

    Parameters
    ----------
    point : dict
        :func:`pymc3.model.Point` of model parameter units as keys

    Returns
    -------
    mpoint : dict
        :func:`pymc3.model.Point`
    """

    mpoint = {}
    for key, value in point.iteritems():
        if key in kmtypes:
            mpoint[key] = value * km
        else:
            mpoint[key] = value

    return mpoint


def split_point(point):
    """
    Split point in solution space into List of dictionaries with source
    parameters for each source.

    Parameters
    ----------
    point : dict
        :func:`pymc3.model.Point`

    Returns
    -------
    source_points : list
        of :func:`pymc3.model.Point`
    """

    n_sources = point[point.keys()[0]].shape[0]

    source_points = []
    for i in range(n_sources):
        source_param_dict = dict()
        for param, value in point.iteritems():
            source_param_dict[param] = float(value[i])

        source_points.append(source_param_dict)

    return source_points


def update_source(source, **kwargs):
    """
    Update source keeping stf and source params seperate.
    Modifies input source Object!

    Parameters
    ----------
    source : :class:`pyrocko.gf.seismosizer.Source`
    point : dict
        :func:`pymc3.model.Point`
    """

    for (k, v) in kwargs.iteritems():
        if k not in source.keys():
            if source.stf is not None:
                source.stf[k] = v
            else:
                raise Exception('Please set a STF before updating its'
                                    ' parameters.')
        else:
            source[k] = v

    if isinstance(source, RectangularSource):
        adjust_fault_reference(source, input_depth='Top')


def utm_to_loc(utmx, utmy, zone, event):
    """
    Convert UTM[m] to local coordinates with reference to the
    :class:`pyrocko.model.Event`

    Parameters
    ----------
    utmx : :class:`numpy.ndarray`
        with UTM easting
    utmy : :class:`numpy.ndarray`
        with UTM northing
    zone : int
        number with utm zone
    event : :class:`pyrocko.model.Event`

    Returns
    -------
    locx : :class:`numpy.ndarray`
        Local coordinates [m] for x direction (East)
    locy : :class:`numpy.ndarray`
        Local coordinates [m] for y direction (North)
    """

    p = Proj(proj='utm', zone=zone, ellps='WGS84')
    ref_x, ref_y = p(event.lon, event.lat)
    locx = utmx - ref_x
    locy = utmy - ref_y
    return locx, locy


def lonlat_to_utm(lon, lat, zone):
    """
    Convert UTM[m] to local coordinates with reference to the
    :class:`pyrocko.model.Event`

    Parameters
    ----------
    utmx : :class:`numpy.ndarray`
        with UTM easting
    utmy : :class:`numpy.ndarray`
        with UTM northing
    zone : int
        number with utm zone

    Returns
    -------
    utme : :class:`numpy.ndarray`
        Local coordinates [m] for x direction (East)
    utmn : :class:`numpy.ndarray`
        Local coordinates [m] for y direction (North)
    """

    p = Proj(proj='utm', zone=zone, ellps='WGS84')
    utme, utmn = p(lon, lat)
    return utme, utmn


def utm_to_lonlat(utmx, utmy, zone):
    """
    Convert UTM[m] to Latitude and Longitude coordinates.

    Parameters
    ----------
    utmx : :class:`numpy.ndarray`
        with UTM easting
    utmy : :class:`numpy.ndarray`
        with UTM northing
    zone : int
        number with utm zone

    Returns
    -------
    lon : :class:`numpy.ndarray` Longitude [decimal deg]
    lat : :class:`numpy.ndarray` Latitude [decimal deg]
    """

    p = Proj(proj='utm', zone=zone, ellps='WGS84')
    lon, lat = p(utmx, utmy, inverse=True)
    return lon, lat


def setup_logging(project_dir, levelname):
    """
    Setup function for handling BEAT logging. The logfile 'BEAT_log.txt' is
    saved in the 'project_dir'.

    Parameters
    ----------
    project_dir : str
        absolute path to the output directory for the Log file
    levelname : str
        defining the level of logging
    """

    levels = {'debug': logging.DEBUG,
              'info': logging.INFO,
              'warning': logging.WARNING,
              'error': logging.ERROR,
              'critical': logging.CRITICAL}

    logging.basicConfig(
        level=levels[levelname],
        format='%(asctime)s - %(name)s - %(levelname)s %(message)s',
        filename=os.path.join(project_dir, 'BEAT_log.txt'),
        filemode='a')

    console = logging.StreamHandler()
    console.setLevel(levels[levelname])

    formatter = logging.Formatter('%(name)-12s - %(levelname)-8s %(message)s')

    console.setFormatter(formatter)

    logging.getLogger('').addHandler(console)


def search_catalog(date, min_magnitude, dayrange=1.):
    """
    Search the gcmt catalog for the specified date (+- 1 day), filtering the
    events with given magnitude threshold.

    Parameters
    ----------
    date : str
        'YYYY-MM-DD', date of the event
    min_magnitude : float
        approximate minimum Mw of the event
    dayrange : float
        temporal search interval [days] around date

    Returns
    -------
    event : :class:`pyrocko.model.Event`
    """

    gcmt = catalog.GlobalCMT()

    time_s = util.stt(date + ' ' + seconds_str)
    d1 = time_s - (dayrange * (sphr * hrpd))
    d2 = time_s + (dayrange * (sphr * hrpd))

    logger.info('Getting relevant events from the gCMT catalog for the dates:'
                '%s - %s \n' % (util.tts(d1), util.tts(d2)))

    events = gcmt.get_events((d1, d2), magmin=min_magnitude)

    if len(events) < 1:
        logger.warn('Found no event information in the gCMT catalog.')
        event = None

    if len(events) > 1:
        logger.info(
            'More than one event from that date with specified magnitude'
            'found! Please copy the relevant event information to the'
            'configuration file file!')
        for event in events:
            print event

        event = events[0]

    elif len(events) == 1:
        event = events[0]

    return event


def adjust_fault_reference(source, input_depth='top'):
    """
    Adjusts source depth and east/north-shifts variables of fault according to
    input_depth mode 'top/center'.

    Parameters
    ----------
    source : :class:`RectangularSource` or :class:`pscmp.RectangularSource` or
        :class:`pyrocko.gf.seismosizer.RectangularSource`
    input_depth : string
        if 'top' the depth in the source is interpreted as top depth
        if 'center' the depth in the source is interpreted as center depth

    Returns
    -------
    Updated input source object
    """

    if input_depth == 'top':
        center = source.center(width=source.width)
    elif input_depth == 'center':
        center = num.array(
            [source.east_shift, source.north_shift, source.depth])

    source.update(east_shift=float(center[0]),
                  north_shift=float(center[1]),
                  depth=float(center[2]))


def dump_objects(outpath, outlist):
    """
    Dump objects in outlist into pickle file.

    Parameters
    ----------
    outpath : str
        absolute path and file name for the file to be stored
    outlist : list
        of objects to save pickle
    """

    with open(outpath, 'w') as f:
        pickle.dump(outlist, f)


def load_objects(loadpath):
    """
    Load (unpickle) saved (pickled) objects from specified loadpath.

    Parameters
    ----------
    loadpath : absolute path and file name to the file to be loaded

    Returns
    -------
    objects : list
        of saved objects
    """

    try:
        objects = pickle.load(open(loadpath, 'rb'))
    except IOError:
        raise Exception(
            'File %s does not exist! Data already imported?' % loadpath)
    return objects


def ensure_cov_psd(cov):
    """
    Ensure that the input covariance matrix is positive definite.
    If not, find the nearest positive semi-definite matrix.

    Parameters
    ----------
    cov : :class:`numpy.ndarray`
        symmetric covariance matrix

    Returns
    -------
    cov : :class:`numpy.ndarray`
        positive definite covariance matrix
    """

    try:
        num.linalg.cholesky(cov)
    except num.linalg.LinAlgError:
        logger.debug('Cov_pv not positive definite!'
                    ' Finding nearest psd matrix...')
        cov = repair_covariance(cov)

    return cov


def near_psd(x, epsilon=num.finfo(num.float64).eps):
    """
    Calculates the nearest postive semi-definite matrix for a correlation/
    covariance matrix

    Parameters
    ----------
    x : :class:`numpy.ndarray`
        Covariance/correlation matrix
    epsilon : float
        Eigenvalue limit
        here set to accuracy of numbers in numpy, otherwise the resulting
        matrix, likely is still not going to be positive definite

    Returns
    -------
    near_cov : :class:`numpy.ndarray`
        closest positive definite covariance/correlation matrix

    Notes
    -----
    Numpy number precission not high enough to resolve this for low valued
    covariance matrixes! The result will have very small negative eigvals!!!

    See repair_covariance below for a simpler implementation that can resolve
    the numbers!

    Algorithm after Rebonato & Jaekel 1999
    """

    if min(num.linalg.eigvals(x)) > epsilon:
        return x

    # Removing scaling factor of covariance matrix
    n = x.shape[0]
    scaling = num.sqrt(num.diag(x))
    a, b = num.meshgrid(scaling, scaling)
    y = x / (a * b)

    # getting the nearest correlation matrix
    eigval, eigvec = num.linalg.eigh(y)
    val = num.maximum(eigval, epsilon)
    vec = num.matrix(eigvec)
    T = 1. / (num.multiply(vec, vec) * val.T)
    T = num.matrix(num.sqrt(num.diag(num.array(T).reshape((n)))))
    B = T * vec * num.diag(num.array(num.sqrt(val)).reshape((n)))
    near_corr = num.array(B * B.T)

    # returning the scaling factors
    return near_corr * a * b


def repair_covariance(x, epsilon=num.finfo(num.float64).eps):
    """
    Make covariance input matrix A positive definite.
    Setting eigenvalues that are lower than the precission of numpy floats to
    at least that precision and backtransform.

    Parameters
    ----------
    x : :class:`numpy.ndarray`
        Covariance/correlation matrix
    epsilon : float
        Eigenvalue limit
        here set to accuracy of numbers in numpy, otherwise the resulting
        matrix, likely is still not going to be positive definite

    Returns
    -------
    near_cov : :class:`numpy.ndarray`
        closest positive definite covariance/correlation matrix

    Notes
    -----
    Algorithm after Gilbert Strange, 'Introduction to linear Algebra'
    """

    eigval, eigvec = num.linalg.eigh(x)
    val = num.maximum(eigval, epsilon)
    vec = num.matrix(eigvec)
    return vec * num.diag(val) * vec.T


def unique_list(l):
    """
    Find unique entries in list and return them in a list.
    Keeps variable order.

    Parameters
    ----------
    l : list

    Returns
    -------
    list with only unique elements
    """
    used = []
    return [x for x in l if x not in used and (used.append(x) or True)]


def join_models(global_model, crustal_model):
    """
    Replace the part of the 'global model' that is covered by 'crustal_model'.

    Parameters
    ----------
    global_model : :class:`pyrocko.cake.LayeredModel`
    crustal_model : :class:`pyrocko.cake.LayeredModel`

    Returns
    -------
    joined_model : cake.LayeredModel
    """

    max_depth = crustal_model.max('z')

    cut_model = global_model.extract(depth_min=max_depth)
    joined_model = copy.deepcopy(crustal_model)

    for element in cut_model.elements():
        joined_model.append(element)

    return joined_model


def split_off_list(l, off_length):
    """
    Split a list with length 'off_length' from the beginning of an input
    list l.
    Modifies input list!

    Parameters
    ----------
    l : list
        of objects to be seperated
    off_length : int
        number of elements from l to be split off

    Returns
    -------
    list
    """

    return [l.pop(0) for i in range(off_length)]


def mod_i(i, cycle):
    """
    Calculates modulus of a function and returns number of full cycles and the
    rest.

    Parameters
    ----------
    i : int or float
        Number to be cycled over
    cycle : int o float
        Cycle length

    Returns
    -------
    fullc : int or float depending on input
    rest : int or float depending on input
    """
    fullc = i / cycle
    rest = i % cycle
    return fullc, rest


def biggest_common_divisor(a, b):
    """
    Find the biggest common divisor of two float numbers a and b.

    Parameters
    ----------
    a, b: float

    Returns
    -------
    int
    """

    while b > 0:
        rest = a % b
        a = b
        b = rest

    return int(a)


def gather(l, key, sort=None, filter=None):
    """
    Return dictionary of input l grouped by key.
    """
    d = {}
    for x in l:
        if filter is not None and not filter(x):
            continue

        k = key(x)
        if k not in d:
            d[k] = []

        d[k].append(x)

    if sort is not None:
        for v in d.tervalues():
            v.sort(key=sort)

    return d


def get_fit_indexes(llk):
    """
    Find indexes of various likelihoods in a likelihood distribution.

    Parameters
    ----------
    llk : :class:`numpy.ndarray`

    Returns
    -------
    dict with array indexes
    """

    mean_idx = (num.abs(llk - llk.mean())).argmin()
    min_idx = (num.abs(llk - llk.min())).argmin()
    max_idx = (num.abs(llk - llk.max())).argmin()

    posterior_idxs = {
        'mean': mean_idx,
        'min': min_idx,
        'max': max_idx}

    return posterior_idxs


def check_hyper_flag(problem):
    """
    Check problem setup for type of model standard/hyperparameters.

    Parameters
    ----------
    :class:`models.Problem`

    Returns
    -------
    flag : boolean
    """

    if os.path.basename(problem.outfolder) == 'hypers':
        return True
    else:
        return False


def PsGrnArray2LayeredModel(psgrn_input_path):
    """
    Read PsGrn Input file and return velocity model.

    Parameters
    ----------
    psgrn_input_path : str
        Absolute path to the psgrn input file.

    Returns
    -------
    :class:`LayeredModel`
    """
    a = num.loadtxt(psgrn_input_path, skiprows=136)
    b = a[:, 1: -1]
    b[:, 3] /= 1000.
    return LayeredModel.from_scanlines(
        read_nd_model_str(
            re.sub('[\[\]]', '', num.array2string(
                b, precision=4,
                    formatter={'float_kind': lambda x: "%.3f" % x}))))<|MERGE_RESOLUTION|>--- conflicted
+++ resolved
@@ -6,12 +6,9 @@
 import cPickle as pickle
 
 from pyrocko import util, orthodrome, catalog
-<<<<<<< HEAD
 from pyrocko.cake import m2d, LayeredModel, read_nd_model_str
-=======
-from pyrocko.cake import m2d
+
 from pyrocko.gf.seismosizer import RectangularSource
->>>>>>> 7a7e9b46
 
 import numpy as num
 
